--- conflicted
+++ resolved
@@ -2,10 +2,7 @@
 
 ## [Unreleased]
 
-<<<<<<< HEAD
 - LayerContentMetadata values (build, cache, launch) are now under a "types" key
-=======
 - Allow ProcessType to contain a dot (`.`) character
->>>>>>> 4a41330e
 
 ## [0.3.0] 2021/09/17